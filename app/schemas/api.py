--- conflicted
+++ resolved
@@ -17,7 +17,6 @@
 
 
 class OperationResponse(BaseModel):
-<<<<<<< HEAD
     amount_added: int
 
 
@@ -30,7 +29,4 @@
 
 class SupportRequestResponse(BaseModel):
     id: int
-    session_id: str
-=======
-    amount_added: int
->>>>>>> e9c1557e
+    session_id: str