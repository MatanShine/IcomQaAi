--- conflicted
+++ resolved
@@ -56,12 +56,10 @@
 ```
 
 The API will be available at <http://localhost:8000>.
-<<<<<<< HEAD
 
 The PostgreSQL database is exposed on port `5433` with the default database
 name `icomqaai`.
-=======
->>>>>>> c0379218
+
 
 ## Tests
 
